<?php

namespace App\Actions\ChorusActions;

use App\Data\CreateMessageWithActivityActionData;
use App\Models\Message;
use App\Models\User;
use App\Models\Platform;
use Illuminate\Http\Request;
use Pixelsprout\LaravelChorus\Support\ChorusAction;

final class CreateMessageWithActivityAction extends ChorusAction
{
    public function handle(Request $request): void
    {
        $user = auth()->user();

        if (!$user) {
            throw new \Exception('User must be authenticated');
        }

        $actionData = CreateMessageWithActivityActionData::fromRequest($request->all());

        // Log any additional data sent from the client
        if (!empty($actionData->additionalData)) {
            \Log::info('Received additional data from client:', $actionData->additionalData);
        }

<<<<<<< HEAD
        // Get all message create operations
        $messageOperations = $this->getOperations('messages', 'create');

        foreach ($messageOperations as $messageData) {
            Message::create([
                'id' => $messageData['id'],
                'body' => $messageData['body'],
                'platform_id' => $messageData['platform_id'],
=======
        // Create the message using typed DTO data
        if ($actionData->hasCreateMessage()) {
            $messageData = $actionData->createMessage;
            Message::create([
                'id' => $messageData->id,
                'body' => $messageData->body,
                'platform_id' => $messageData->platform_id,
>>>>>>> a46b55d4
                'user_id' => $user->id,
                'tenant_id' => $user->tenant_id,
            ]);
        }

        // Update user's last activity using typed DTO data
        if ($actionData->hasUpdateUser()) {
            User::where('id', $user->id)->update([
                'last_activity_at' => now(),
            ]);
        }

<<<<<<< HEAD
        // Update platform metrics (handled automatically by the action)
        $platformOperations = $this->getOperations('platforms', 'update');
        foreach ($platformOperations as $platformData) {
            Platform::where('id', $platformData['id'])->update([
=======
        // Update platform metrics using typed DTO data
        if ($actionData->hasUpdatePlatform()) {
            $platformData = $actionData->updatePlatform;
            Platform::where('id', $platformData->id)->update([
>>>>>>> a46b55d4
                'last_message_at' => now(),
            ]);
        }
    }

    public function rules(): array {
        return [
            'messages.create' => [
                'id' => 'nullable|string|uuid',
                'body' => 'required|string|max:1000',
                'platform_id' => 'required|string|uuid|exists:platforms,id',
                'user_id' => 'required|string|uuid|exists:users,id',
                'tenant_id' => 'required|integer|exists:tenants,id',
            ],
            'users.update' => [
                'id' => 'required|string|uuid|exists:users,id',
                'last_activity_at' => 'required|date',
            ],
            'platforms.update' => [
                'id' => 'required|string|uuid|exists:platforms,id',
                'last_message_at' => 'nullable|date',
            ],
            'data' => [
                'test_item' => 'required|string',
            ],
        ];
    }
}<|MERGE_RESOLUTION|>--- conflicted
+++ resolved
@@ -2,7 +2,6 @@
 
 namespace App\Actions\ChorusActions;
 
-use App\Data\CreateMessageWithActivityActionData;
 use App\Models\Message;
 use App\Models\User;
 use App\Models\Platform;
@@ -11,7 +10,7 @@
 
 final class CreateMessageWithActivityAction extends ChorusAction
 {
-    public function handle(Request $request): void
+    protected function handle(Request $request): void
     {
         $user = auth()->user();
 
@@ -19,14 +18,12 @@
             throw new \Exception('User must be authenticated');
         }
 
-        $actionData = CreateMessageWithActivityActionData::fromRequest($request->all());
-
-        // Log any additional data sent from the client
-        if (!empty($actionData->additionalData)) {
-            \Log::info('Received additional data from client:', $actionData->additionalData);
+        // Access any additional data sent from the client
+        $additionalData = $request->input('data', []);
+        if (!empty($additionalData)) {
+            \Log::info('Received additional data from client:', $additionalData);
         }
 
-<<<<<<< HEAD
         // Get all message create operations
         $messageOperations = $this->getOperations('messages', 'create');
 
@@ -35,38 +32,20 @@
                 'id' => $messageData['id'],
                 'body' => $messageData['body'],
                 'platform_id' => $messageData['platform_id'],
-=======
-        // Create the message using typed DTO data
-        if ($actionData->hasCreateMessage()) {
-            $messageData = $actionData->createMessage;
-            Message::create([
-                'id' => $messageData->id,
-                'body' => $messageData->body,
-                'platform_id' => $messageData->platform_id,
->>>>>>> a46b55d4
                 'user_id' => $user->id,
                 'tenant_id' => $user->tenant_id,
             ]);
         }
 
-        // Update user's last activity using typed DTO data
-        if ($actionData->hasUpdateUser()) {
-            User::where('id', $user->id)->update([
-                'last_activity_at' => now(),
-            ]);
-        }
+        // Update user's last activity (handled automatically by the action)
+        User::where('id', $user->id)->update([
+            'last_activity_at' => now(),
+        ]);
 
-<<<<<<< HEAD
         // Update platform metrics (handled automatically by the action)
         $platformOperations = $this->getOperations('platforms', 'update');
         foreach ($platformOperations as $platformData) {
             Platform::where('id', $platformData['id'])->update([
-=======
-        // Update platform metrics using typed DTO data
-        if ($actionData->hasUpdatePlatform()) {
-            $platformData = $actionData->updatePlatform;
-            Platform::where('id', $platformData->id)->update([
->>>>>>> a46b55d4
                 'last_message_at' => now(),
             ]);
         }
