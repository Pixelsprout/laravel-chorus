{
  "permissions": {
    "allow": [
      "Bash(rm:*)",
      "Bash(mv:*)",
      "Bash(grep:*)",
<<<<<<< HEAD
      "Bash(npm run build:*)",
      "Bash(ls:*)"
=======
      "Bash(rg:*)",
      "Bash(npm run build:*)",
      "Bash(npm run lint:*)"
>>>>>>> 19b89977
    ]
  },
  "enableAllProjectMcpServers": false
}<|MERGE_RESOLUTION|>--- conflicted
+++ resolved
@@ -4,14 +4,9 @@
       "Bash(rm:*)",
       "Bash(mv:*)",
       "Bash(grep:*)",
-<<<<<<< HEAD
-      "Bash(npm run build:*)",
-      "Bash(ls:*)"
-=======
       "Bash(rg:*)",
       "Bash(npm run build:*)",
       "Bash(npm run lint:*)"
->>>>>>> 19b89977
     ]
   },
   "enableAllProjectMcpServers": false
